--- conflicted
+++ resolved
@@ -1,4 +1,3 @@
-// zk-crowdfunding-frontend/webpack.config.js
 const path = require('path');
 const HtmlWebpackPlugin = require('html-webpack-plugin');
 const webpack = require('webpack');
@@ -8,70 +7,54 @@
   const port = env.PORT || 8081;
 
   return {
-<<<<<<< HEAD
     mode: "development",
     devtool: "eval-source-map",
     entry: './src/main/Main.ts',
-=======
-    mode: 'development',
-    entry: './src/main/index.js',
->>>>>>> 2e0adb3b
     output: {
       path: path.resolve(__dirname, 'dist'),
-      filename: 'bundle.js',
+      filename: '[name].[contenthash].js',
       publicPath: '/'
     },
     resolve: {
-      extensions: ['.js', '.jsx', '.ts', '.tsx'],
+      extensions: ['.ts', '.tsx', '.js', '.jsx'],
+      alias: {
+        process: "process/browser"
+      },
       fallback: {
-<<<<<<< HEAD
         crypto: require.resolve("crypto-browserify"),
         stream: require.resolve("stream-browserify"),
         buffer: require.resolve("buffer/"),
         assert: require.resolve("assert"),
         util: require.resolve("util/"),
         vm: false
-=======
-        "crypto": require.resolve("crypto-browserify"),
-        "stream": require.resolve("stream-browserify"),
-        "buffer": require.resolve("buffer/"),
-        "process": require.resolve("process/browser"),
-        "path": require.resolve("path-browserify"),
-        "util": require.resolve("util/"),
-        "assert": require.resolve("assert/"),
-        "vm": require.resolve("vm-browserify")
->>>>>>> 2e0adb3b
       }
     },
     module: {
       rules: [
         {
-          test: /\.(js|jsx|ts|tsx)$/,
-          exclude: /node_modules/,
+          test: /\.(ts|tsx)$/,
+          include: path.resolve(__dirname, 'src'),
           use: {
             loader: 'ts-loader',
             options: {
-<<<<<<< HEAD
               transpileOnly: true, // Faster builds but no type checking
-=======
-              presets: [
-                '@babel/preset-env',
-                '@babel/preset-react',
-                '@babel/preset-typescript'
-              ]
->>>>>>> 2e0adb3b
             }
           }
         },
         {
           test: /\.css$/,
           use: ['style-loader', 'css-loader']
+        },
+        {
+          test: /\.html$/,
+          use: 'html-loader'
         }
       ]
     },
     plugins: [
       new HtmlWebpackPlugin({
-        template: './public/index.html'
+        template: './src/main/index.html',
+        filename: 'index.html'
       }),
       new webpack.ProvidePlugin({
         Buffer: ['buffer', 'Buffer'],
@@ -82,19 +65,18 @@
       })
     ],
     devServer: {
+      static: {
+        directory: path.join(__dirname, 'public'),
+        publicPath: '/',
+      },
       port: port,
       hot: true,
       historyApiFallback: true,
-<<<<<<< HEAD
       // Important - set the correct MIME types
       headers: {
         "Access-Control-Allow-Origin": "*",
         "Access-Control-Allow-Methods": "GET, POST, PUT, DELETE, PATCH, OPTIONS",
         "Access-Control-Allow-Headers": "X-Requested-With, content-type, Authorization"
-=======
-      static: {
-        directory: path.join(__dirname, 'public')
->>>>>>> 2e0adb3b
       }
     }
   };
